--- conflicted
+++ resolved
@@ -5,17 +5,11 @@
 use itertools::Itertools;
 use minijinja::{ErrorKind, Value};
 use serde::de::Error;
-
-<<<<<<< HEAD
-/// Filters the input value to only include the required "object".
-/// A required object is one that has a field named "requirement_level" with the value "required".
-=======
 use crate::config::CaseConvention;
 
 /// Filters the input value to only include the required "object".
 /// A required object is one that has a field named "requirement_level" with the value "required".
 /// An object that is "conditionally_required" is not returned by this filter.
->>>>>>> a574da28
 pub(crate) fn required(input: Value) -> Result<Vec<Value>, minijinja::Error> {
     let mut rv = vec![];
 
@@ -30,11 +24,7 @@
 
 /// Filters the input value to only include the non-required "object".
 /// A optional object is one that has a field named "requirement_level" which is not "required".
-<<<<<<< HEAD
-pub(crate) fn optional(input: Value) -> Result<Vec<Value>, minijinja::Error> {
-=======
 pub(crate) fn not_required(input: Value) -> Result<Vec<Value>, minijinja::Error> {
->>>>>>> a574da28
     let mut rv = vec![];
 
     for value in input.try_iter()? {
@@ -651,11 +641,7 @@
     }
 
     #[test]
-<<<<<<< HEAD
-    fn test_required_and_optional_filters() {
-=======
     fn test_required_and_not_required_filters() {
->>>>>>> a574da28
         let attrs = vec![
             Attribute {
                 name: "attr1".to_owned(),
@@ -704,11 +690,7 @@
         let result = super::required(Value::from_serialize(&attrs)).unwrap();
         assert_eq!(result.len(), 2);
 
-<<<<<<< HEAD
-        let result = super::optional(Value::from_serialize(&attrs)).unwrap();
-=======
         let result = super::not_required(Value::from_serialize(&attrs)).unwrap();
->>>>>>> a574da28
         assert_eq!(result.len(), 1);
     }
 }